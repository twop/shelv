use std::collections::BTreeMap;

use eframe::{
    egui::{
        self,
        style::{NumericColorSpace, Selection, TextCursorStyle, WidgetVisuals, Widgets},
<<<<<<< HEAD
        text::LayoutJob,
        vec2, FontDefinitions, Margin, RichText, TextStyle, Vec2, Visuals, WidgetText,
=======
        vec2, FontDefinitions, RichText, TextStyle, ThemePreference, Vec2, Visuals, WidgetText,
>>>>>>> e32cdccd
    },
    epaint::{Color32, FontFamily, FontId, Rounding, Shadow, Stroke},
};

use crate::nord::Nord;

pub enum AppIcon {
    More,
    Settings,
    // pub question_mark: TextureHandle,
    Close,
    Twitter,
    HomeSite,
    Discord,
    Pin,
    VerticalSeparator,
    Feedback,
    One,
    Two,
    Three,
    Four,
    Tutorial,
    Menu,
    Folder,
    Play,
    Accept,
    Refresh,
}

impl AppIcon {
    pub fn render(&self, size: f32, color: Color32) -> RichText {
        RichText::new(self.to_icon_str())
            .family(eframe::epaint::FontFamily::Proportional)
            .color(color)
            .size(size)
    }

    pub fn render_with_text(&self, size: f32, color: Color32, text: &str) -> WidgetText {
        use egui::{text::LayoutJob, FontId, TextFormat};

        let mut job = LayoutJob::default();

        // Add icon
        job.append(
            self.to_icon_str(),
            0.0,
            TextFormat {
                font_id: FontId::new(size, FontFamily::Name("phosphor".into())),
                color,
                ..Default::default()
            },
        );

        // Add a space between icon and text
        job.append(
            " ",
            0.0,
            TextFormat {
                font_id: FontId::new(size, FontFamily::Name("inter".into())),
                color,
                ..Default::default()
            },
        );

        // Add text
        job.append(
            text,
            0.0,
            TextFormat {
                font_id: FontId::new(size, FontFamily::Name("inter".into())),
                color,
                ..Default::default()
            },
        );

        WidgetText::LayoutJob(job)
    }

    pub fn to_icon_str(&self) -> &'static str {
        use egui_phosphor::light as P;
        match self {
            AppIcon::Settings => P::GEAR_FINE,
            AppIcon::More => P::DOTS_THREE_OUTLINE,
            AppIcon::Close => P::X,
            AppIcon::Twitter => P::X_LOGO,
            AppIcon::HomeSite => P::HOUSE_SIMPLE,
            AppIcon::Discord => P::DISCORD_LOGO,
            AppIcon::Pin => P::PUSH_PIN,
            AppIcon::VerticalSeparator => P::LINE_VERTICAL,
            AppIcon::Feedback => P::SMILEY,
            AppIcon::One => P::NUMBER_ONE,
            AppIcon::Two => P::NUMBER_TWO,
            AppIcon::Three => P::NUMBER_THREE,
            AppIcon::Four => P::NUMBER_FOUR,
            AppIcon::Tutorial => P::GRADUATION_CAP,
            AppIcon::Menu => P::LIST,
            AppIcon::Folder => P::FOLDER_SIMPLE,
            AppIcon::Play => P::PLAY,
            AppIcon::Accept => P::CHECK,
            AppIcon::Refresh => P::ARROW_CLOCKWISE,
        }
    }
}

#[derive(Debug)]
// #[derive(Debug, Clone, Copy)]
pub struct Sizes {
    pub xs: f32,
    pub s: f32,
    pub m: f32,
    pub l: f32,
    pub xl: f32,

    // semantic
    pub header_footer: f32,
    pub toolbar_icon: f32,
}

pub struct AppTheme {
    pub fonts: FontTheme,
    pub colors: ColorTheme,
    pub sizes: Sizes,
}

impl AppTheme {
    pub fn nord() -> Self {
        Self {
            fonts: FontTheme::default(),
            colors: ColorTheme::nord(),
            sizes: Sizes::new(),
        }
    }
}

impl Default for AppTheme {
    fn default() -> Self {
        Self::nord()
    }
}

pub struct FontSizes {
    pub h1: f32,
    pub h2: f32,
    pub h3: f32,
    pub h4: f32,
    pub normal: f32,
    pub small: f32,
}

impl FontSizes {
    pub fn new() -> Self {
        Self {
            h1: 72.,
            h2: 36.,
            h3: 22.,
            h4: 16.,
            normal: 14.,
            small: 8.,
        }
    }
}

impl Sizes {
    pub fn new() -> Self {
        let xs = 4.0;
        let s = 8.0;
        let m = 12.0;
        let l = 16.0;
        let xl = 24.0;

        Self {
            xs,
            s,
            m,
            l,
            xl,
            header_footer: xl + xs,
            toolbar_icon: l + xs / 2.,
        }
    }
}

#[derive(Debug, Clone)]
pub struct FontFamilies {
    pub normal: FontFamily,
    pub italic: FontFamily,
    pub bold: FontFamily,
    pub extra_bold: FontFamily,
    pub extra_bold_italic: FontFamily,
    pub bold_italic: FontFamily,
    pub code: FontFamily,
}

impl FontFamilies {
    pub fn new() -> Self {
        Self {
            normal: FontFamily::Name("inter".into()),
            italic: FontFamily::Name("inter-italic".into()),
            bold: FontFamily::Name("inter-bold".into()),
            extra_bold: FontFamily::Name("inter-extra-bold".into()),
            extra_bold_italic: FontFamily::Name("inter-extra-bold-italic".into()),
            bold_italic: FontFamily::Name("inter-bold-italic".into()),
            code: FontFamily::Monospace,
        }
    }
}

pub struct FontTheme {
    pub size: FontSizes,

    // families
    pub family: FontFamilies,
}

impl Default for FontTheme {
    fn default() -> Self {
        Self {
            size: FontSizes::new(),
            family: FontFamilies::new(),
        }
    }
}

#[derive(Debug, Clone)]
pub struct ColorTheme {
    // ---------
    // editor specific colors
    pub md_strike: Color32,
    pub md_annotation: Color32,
    pub md_body: Color32,
    pub md_header: Color32,
    pub md_link: Color32,
    pub md_code: Color32,

    // ---------
    // egui settings and general colors
    pub rounding_controls: Rounding,
    pub rounding_window: Rounding,

    pub button_bg: Color32,
    pub button_bg_stroke: Color32,
    pub button_fg: Color32,
    pub button_hover_bg: Color32,
    pub button_hover_bg_stroke: Color32,
    pub button_hover_fg: Color32,

    pub button_pressed_bg: Color32,
    pub button_pressed_bg_stroke: Color32,
    pub button_pressed_fg: Color32,

    pub main_bg: Color32,
    pub outline_fg: Color32,
    pub selection_bg: Color32,
    pub selection_stroke: Color32,
    pub hyperlink_color: Color32,
    pub normal_text_color: Color32,
    pub subtle_text_color: Color32,

    // Something just barely different from the background color.
    // Used for [`crate::Grid::striped`].
    pub faint_bg_color: Color32,

    // Very dark or light color (for corresponding theme).
    // Used as the background of text edits, scroll bars and others things
    // that needs to look different from other interactive stuff.
    pub extreme_bg_color: Color32,

    // Background color behind code-styled monospaced labels.
    pub code_bg_color: Color32,

    // A good color for warning text (e.g. orange).
    pub warn_fg_color: Color32,

    // A good color for error text (e.g. red).
    pub error_fg_color: Color32,
}

impl ColorTheme {
    pub fn nord() -> Self {
        // ---------
        // editor specific colors
        let md_strike: Color32 = Nord::NORD4;
        let md_annotation: Color32 = Nord::NORD1;
        let md_body = Nord::NORD4;
        let md_header = Nord::NORD6;
        // same as hyperlink_color
        let md_link = Nord::NORD7;
        let md_code = Nord::NORD13;

        let secondary_icon = Nord::NORD3.shade(1.1);

        // ---------
        // egui settings and general colors
        let rounding_controls = Rounding::same(6.0);
        let rounding_window = Rounding::same(6.0);

        let subtle_text_color = Nord::NORD4.shade(0.6);
        let normal_text_color = Nord::NORD4;

        let button_bg = Nord::NORD1;
        let button_bg_stroke = Color32::TRANSPARENT; // Nord::NORD8.shade(0.7);
        let button_fg = normal_text_color;
        let button_hover_bg = Nord::NORD1.shade(0.95);
        let button_hover_bg_stroke = button_bg_stroke;
        let button_hover_fg = Nord::NORD8.shade(1.1);
        // let button_hover_bg_stroke = subtle_text_color;
        // let button_hover_fg = Nord::NORD4;

        let button_pressed_bg = Nord::NORD1.shade(0.9);
        //let button_pressed_bg_stroke = Nord::NORD8.shade(0.9);
        let button_pressed_bg_stroke = subtle_text_color.shade(0.9);
        // let button_pressed_fg = Nord::NORD4.shade(1.2);
        let button_pressed_fg = Nord::NORD8.shade(1.2);

        let main_bg = Nord::NORD0.shade(0.8);
        let outline_fg = Nord::NORD1;
        let selection_bg = Nord::NORD1;
        let selection_stroke = Nord::NORD6;
        let hyperlink_color = Nord::NORD7;

        // Something just barely different from the background color.
        // Used for [`crate::Grid::striped`].
        let faint_bg_color = Nord::NORD0;

        // Very dark or light color (for corresponding theme).
        // Used as the background of text edits, scroll bars and others things
        // that needs to look different from other interactive stuff.
        let extreme_bg_color = Nord::NORD0.shade(0.45);

        // Background color behind code-styled monospaced labels.
        let code_bg_color = Nord::NORD0.shade(0.6);
        // let code_bg_color = Color32::from_black_alpha(20);

        // A good color for warning text (e.g. orange).
        let warn_fg_color = Nord::NORD12;

        // A good color for error text (e.g. red).
        let error_fg_color = Nord::NORD11;

        Self {
            rounding_controls,
            rounding_window,
            button_bg,
            button_fg,
            button_hover_bg,
            button_hover_bg_stroke,
            button_hover_fg,
            button_pressed_bg,
            button_pressed_bg_stroke,
            button_pressed_fg,
            main_bg,
            outline_fg,
            selection_bg,
            selection_stroke,
            hyperlink_color,
            normal_text_color,
            faint_bg_color,
            extreme_bg_color,
            code_bg_color,
            warn_fg_color,
            error_fg_color,
            md_strike,
            md_annotation,
            button_bg_stroke,
            md_body,
            md_header,
            md_code,
            subtle_text_color,
            md_link,
        }
    }
}

pub fn configure_styles(ctx: &egui::Context, theme: &AppTheme) {
    let mut style = (*ctx.style()).clone();

    style.text_styles = text_styles(&theme.fonts);
    style.visuals = visuals(&theme.colors);
    style.spacing.item_spacing = Vec2::splat(theme.sizes.s);
    style.interaction.tooltip_delay = 0.05;
    ctx.set_style(style);
    ctx.set_theme(ThemePreference::Dark);
}

pub fn get_font_definitions() -> FontDefinitions {
    // Start with the default fonts (we will be adding to them rather than replacing them).
    let mut fonts = FontDefinitions::default();

    fonts
        .font_data
        .insert("phosphor".into(), egui_phosphor::Variant::Light.font_data());

    fonts
        .families
        .entry(egui::FontFamily::Proportional)
        .or_default()
        .push("phosphor".to_owned());

    fonts
        .families
        .entry(FontFamily::Name("phosphor".into()))
        .or_default()
        .insert(0, "phosphor".to_owned());

    // Install my own font (maybe supporting non-latin characters).
    // .ttf and .otf files supported.
    fonts.font_data.insert(
        "inter".to_owned(),
        egui::FontData::from_static(include_bytes!("../assets/Inter-Regular.otf")),
    );

    fonts.font_data.insert(
        "inter-italic".to_owned(),
        egui::FontData::from_static(include_bytes!("../assets/Inter-Italic.otf")),
    );

    fonts.font_data.insert(
        "inter-bold".to_owned(),
        egui::FontData::from_static(include_bytes!("../assets/Inter-Bold.otf")),
    );

    fonts.font_data.insert(
        "inter-extra-bold".to_owned(),
        egui::FontData::from_static(include_bytes!("../assets/Inter-ExtraBold.otf")),
    );
    fonts.font_data.insert(
        "inter-extra-bold-italic".to_owned(),
        egui::FontData::from_static(include_bytes!("../assets/Inter-ExtraBoldItalic.otf")),
    );

    fonts.font_data.insert(
        "inter-bold-italic".to_owned(),
        egui::FontData::from_static(include_bytes!("../assets/Inter-BoldItalic.otf")),
    );
    fonts.font_data.insert(
        "jetbrains-mono".to_owned(),
        egui::FontData::from_static(include_bytes!(
            "../assets/JetBrainsMonoNerdFontMono-Regular.ttf"
        )),
    );

    // Put my font first (highest priority) for proportional text:
    fonts
        .families
        .entry(FontFamily::Proportional)
        .or_default()
        .insert(0, "inter".to_owned());

    // Put my font as last fallback for monospace:
    fonts
        .families
        .entry(egui::FontFamily::Monospace)
        .or_default()
        .push("jetbrains-mono".to_owned());

    fonts
        .families
        .entry(egui::FontFamily::Name("inter".into()))
        .or_default()
        .push("inter".to_owned());

    fonts
        .families
        .entry(egui::FontFamily::Name("inter-bold".into()))
        .or_default()
        .push("inter-bold".to_owned());

    fonts
        .families
        .entry(egui::FontFamily::Name("inter-extra-bold".into()))
        .or_default()
        .push("inter-extra-bold".to_owned());

    fonts
        .families
        .entry(egui::FontFamily::Name("inter-extra-bold-italic".into()))
        .or_default()
        .push("inter-extra-bold-italic".to_owned());

    fonts
        .families
        .entry(egui::FontFamily::Name("inter-italic".into()))
        .or_default()
        .push("inter-italic".to_owned());

    fonts
        .families
        .entry(egui::FontFamily::Name("inter-bold-italic".into()))
        .or_default()
        .push("inter-bold-italic".to_owned());

    // Tell egui to use these fonts:
    fonts
}

fn text_styles(FontTheme { size, family }: &FontTheme) -> BTreeMap<TextStyle, FontId> {
    [
        (
            TextStyle::Heading,
            FontId::new(size.h1, family.normal.clone()),
        ),
        (
            TextStyle::Body,
            FontId::new(size.normal, family.normal.clone()),
        ),
        (
            TextStyle::Monospace,
            FontId::new(size.normal, family.code.clone()),
        ),
        (
            TextStyle::Button,
            FontId::new(size.normal, family.normal.clone()),
        ),
        (
            TextStyle::Small,
            FontId::new(size.small, family.normal.clone()),
        ),
    ]
    .into()
}

pub trait ColorManipulation {
    fn shade(self, by: f32) -> Self;
}

impl ColorManipulation for Color32 {
    fn shade(self, by: f32) -> Self {
        let [r, g, b, a] = self.to_array();

        Color32::from_rgba_premultiplied(
            (r as f32 * by) as u8,
            (g as f32 * by) as u8,
            (b as f32 * by) as u8,
            a,
        )
    }
}

fn visuals(color_theme: &ColorTheme) -> Visuals {
    let ColorTheme {
        rounding_controls,
        rounding_window,
        button_bg,
        button_fg,
        button_hover_bg,
        button_hover_bg_stroke,
        button_hover_fg,
        button_pressed_bg,
        button_pressed_bg_stroke,
        button_pressed_fg,
        main_bg,
        outline_fg,
        selection_bg,
        selection_stroke,
        hyperlink_color,
        normal_text_color,
        faint_bg_color,
        extreme_bg_color,
        code_bg_color,
        warn_fg_color,
        error_fg_color,
        button_bg_stroke,
        md_strike: _,
        md_annotation: _,
        md_body: _,
        md_header: _,
        md_link: _,
        subtle_text_color: _,
        md_code: _,
    } = color_theme.clone();

    // --- window ---
    let selection = Selection {
        bg_fill: selection_bg,
        stroke: Stroke::new(1.0, selection_stroke),
    };

    let debug_color = Color32::from_rgb(255, 0, 100);

    let widgets = Widgets {
        noninteractive: WidgetVisuals {
            weak_bg_fill: Color32::from_gray(27),
            bg_fill: debug_color,
            bg_stroke: Stroke::new(1.0, Color32::from_gray(60)), // separators, indentation lines
            fg_stroke: Stroke::new(1.0, normal_text_color),      // normal text color
            rounding: rounding_controls,
            expansion: 0.0,
        },
        inactive: WidgetVisuals {
            weak_bg_fill: button_bg, // button background
            bg_fill: button_bg,      // checkbox background
            bg_stroke: Stroke::new(1., button_bg_stroke),
            fg_stroke: Stroke::new(1.0, button_fg), // button text
            rounding: rounding_controls,
            expansion: 0.0,
        },
        hovered: WidgetVisuals {
            weak_bg_fill: button_hover_bg,
            bg_fill: button_hover_bg,
            bg_stroke: Stroke::new(1.0, button_hover_bg_stroke), // e.g. hover over window edge or button
            fg_stroke: Stroke::new(1.5, button_hover_fg),
            rounding: rounding_controls,
            expansion: 1.0,
        },
        active: WidgetVisuals {
            weak_bg_fill: button_pressed_bg,

            bg_fill: button_pressed_bg,
            bg_stroke: Stroke::new(1.0, button_pressed_bg_stroke),
            fg_stroke: Stroke::new(2.0, button_pressed_fg),
            rounding: rounding_controls,
            expansion: 1.0,
        },
        open: WidgetVisuals {
            weak_bg_fill: Color32::from_gray(27),
            bg_fill: Color32::from_gray(27),
            bg_stroke: Stroke::new(2.0, debug_color), //Stroke::new(1.0, Color32::from_gray(60)),
            fg_stroke: Stroke::new(2.0, debug_color), // Stroke::new(1.0, Color32::from_gray(210)),
            rounding: rounding_controls,
            expansion: 0.0,
        },
    };

    Visuals {
        dark_mode: true,
        override_text_color: None,
        selection,
        hyperlink_color,
        faint_bg_color,
        extreme_bg_color,
        code_bg_color,
        warn_fg_color,
        error_fg_color,
        window_rounding: rounding_window,
        window_shadow: Shadow {
            offset: vec2(10.0, 20.0),
            blur: 15.0,
            spread: 0.0,
            color: Color32::from_black_alpha(96),
        },
        window_fill: main_bg,
        window_stroke: Stroke {
            width: 0.5,
            color: outline_fg,
        },
        menu_rounding: rounding_window,
        panel_fill: main_bg,
        popup_shadow: Shadow {
            offset: vec2(6.0, 10.0),
            blur: 8.0,
            spread: 0.0,
            color: Color32::from_black_alpha(96),
        },
        resize_corner_size: 12.,
        clip_rect_margin: 3.,
        button_frame: true,
        collapsing_header_frame: false,
        indent_has_left_vline: true,
        striped: false,
        slider_trailing_fill: false,
        widgets,
        text_cursor: TextCursorStyle {
            stroke: Stroke::new(2.0, normal_text_color),
            // preview: true,
            ..Default::default()
        },
        interact_cursor: Some(egui::CursorIcon::PointingHand),
        image_loading_spinners: true,
        window_highlight_topmost: true,
        handle_shape: egui::style::HandleShape::Circle,
        numeric_color_space: NumericColorSpace::GammaByte,
    }
}<|MERGE_RESOLUTION|>--- conflicted
+++ resolved
@@ -4,12 +4,7 @@
     egui::{
         self,
         style::{NumericColorSpace, Selection, TextCursorStyle, WidgetVisuals, Widgets},
-<<<<<<< HEAD
-        text::LayoutJob,
-        vec2, FontDefinitions, Margin, RichText, TextStyle, Vec2, Visuals, WidgetText,
-=======
         vec2, FontDefinitions, RichText, TextStyle, ThemePreference, Vec2, Visuals, WidgetText,
->>>>>>> e32cdccd
     },
     epaint::{Color32, FontFamily, FontId, Rounding, Shadow, Stroke},
 };
