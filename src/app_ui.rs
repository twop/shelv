--- conflicted
+++ resolved
@@ -6,7 +6,6 @@
         style::default_text_styles,
         text::{CCursor, CCursorRange},
         text_edit::TextEditOutput,
-<<<<<<< HEAD
         text_selection::{text_cursor_state::cursor_rect, LabelSelectionState},
         Context, CursorIcon, FontFamily, FontSelection, Id, Key, KeyboardShortcut, Label, Layout,
         Margin, Modifiers, Painter, Response, RichText, ScrollArea, Sense, TextEdit, TextFormat,
@@ -22,14 +21,8 @@
         prelude::{auto, length},
         Style,
     },
-    tid, tui, Tui, TuiBuilderLogic,
-=======
-        Context, FontFamily, Id, Key, KeyboardShortcut, Layout, Modifiers, Painter, RichText,
-        Sense, TextEdit, TopBottomPanel, Ui, UiStackInfo, Vec2, WidgetText,
-    },
-    emath::{Align, Align2},
-    epaint::{pos2, vec2, Color32, FontId, PathStroke, Rect, Stroke},
->>>>>>> f2357f98
+    tid, tui, Context, FontFamily, Id, Key, KeyboardShortcut, Layout, Modifiers, Painter, RichText,
+    Sense, TextEdit, TopBottomPanel, Tui, TuiBuilderLogic, Ui, UiStackInfo, Vec2, WidgetText,
 };
 use itertools::Itertools;
 use pulldown_cmark::CowStr;
@@ -40,13 +33,9 @@
 use crate::{
     app_actions::{AppAction, FocusTarget, SlashPaletteAction},
     app_state::{
-<<<<<<< HEAD
-        ComputedLayout, InlineLLMPromptState, InlinePromptStatus, LayoutParams, MsgToApp,
+        ComputedLayout, ComputedLayout, FeedbackState, InlineLLMPromptState, InlineLLMPropmptState,
+        InlinePromptStatus, InlinePromptStatus, LayoutParams, LayoutParams, MsgToApp, MsgToApp,
         RenderAction, SlashPalette,
-=======
-        ComputedLayout, FeedbackState, InlineLLMPropmptState, InlinePromptStatus, LayoutParams,
-        MsgToApp,
->>>>>>> f2357f98
     },
     byte_span::UnOrderedByteSpan,
     command::{CommandInstruction, CommandList, SlashPaletteCmd, PROMOTED_COMMANDS},
@@ -75,11 +64,8 @@
     pub inline_llm_prompt: Option<&'a mut InlineLLMPromptState>,
     pub slash_palette: Option<&'a SlashPalette>,
     pub is_window_pinned: bool,
-<<<<<<< HEAD
     pub render_actions: SmallVec<[RenderAction; 2]>,
-=======
     pub feedback: Option<&'a mut FeedbackState>,
->>>>>>> f2357f98
 }
 
 pub struct RenderAppResult {
@@ -108,12 +94,9 @@
         theme_set,
         is_window_pinned,
         inline_llm_prompt,
-<<<<<<< HEAD
         slash_palette,
         mut render_actions,
-=======
         feedback,
->>>>>>> f2357f98
     } = visual_state;
 
     let mut output_actions: SmallVec<[AppAction; 4]> = Default::default();
@@ -1264,7 +1247,9 @@
 
                     if feedback_sent {
                         if tooltip_value < 1. {
-                            share_btn.show_tooltip_text(RichText::new("Feedback sent, we appreciate your input!"));
+                            share_btn.show_tooltip_text(RichText::new(
+                                "Feedback sent, we appreciate your input!",
+                            ));
                         }
                     }
                 });
