--- conflicted
+++ resolved
@@ -703,17 +703,6 @@
         ),
         (
             "Is Shelv open source?",
-<<<<<<< HEAD
-            p((
-                "Yes and no, it has a licence inspired by ",
-                link_to("https://polyformproject.org/licenses/strict/1.0.0", "PolyForm Strict 1.0.0 license"),
-                strip_out_newlines(r#"
-                    . This limits you from compiling Shelv for work or repackaging it to a new app, 
-                    but you can fork it for non-commercial personal use or with the intention of contributing changes back.
-                    However you can (and hopefully always) just use the version from the app store, which grants personal commercial use (such as using it at work for productivity).
-                "#)
-            )).class(&tw_join!(TextStyle::SmallGeneralText, TextColor::Subtle))
-=======
             div((
                 p((
                     "Shelv is licensed under the ",
@@ -732,7 +721,6 @@
                     li(item.to_string()).class(&tw_join!(TextStyle::SmallGeneralText, TextColor::Subtle))
                 }).collect::<Vec<_>>()).class("list-disc list-inside space-y-1 mt-2")
             ))
->>>>>>> 55e55854
         ),
         (
             "Is it Native?",
